#!/usr/bin/env python

import os
from distutils.core import setup

def read(fname):
    return open(os.path.join(os.path.dirname(__file__), fname)).read()

setup(
<<<<<<< HEAD
    name='spur.local',
    version='0.3.5',
    description='Run commands and manipulate files locally',
=======
    name='spur',
    version='0.3.6',
    description='Run commands and manipulate files locally or over SSH using the same interface',
>>>>>>> b10ff48a
    long_description=read("README"),
    author='Michael Williamson',
    url='http://github.com/mwilliamson/spur.py',
    keywords="shell subprocess process",
    packages=['spur'],
)<|MERGE_RESOLUTION|>--- conflicted
+++ resolved
@@ -7,15 +7,9 @@
     return open(os.path.join(os.path.dirname(__file__), fname)).read()
 
 setup(
-<<<<<<< HEAD
     name='spur.local',
-    version='0.3.5',
+    version='0.3.6',
     description='Run commands and manipulate files locally',
-=======
-    name='spur',
-    version='0.3.6',
-    description='Run commands and manipulate files locally or over SSH using the same interface',
->>>>>>> b10ff48a
     long_description=read("README"),
     author='Michael Williamson',
     url='http://github.com/mwilliamson/spur.py',
