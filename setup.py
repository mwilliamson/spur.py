--- conflicted
+++ resolved
@@ -9,13 +9,8 @@
 setup(
     name='spur.local',
     version='0.3.8',
-<<<<<<< HEAD
     description='Run commands and manipulate files locally',
-    long_description=read("README"),
-=======
-    description='Run commands and manipulate files locally or over SSH using the same interface',
     long_description=read("README.rst"),
->>>>>>> fba73e8a
     author='Michael Williamson',
     url='http://github.com/mwilliamson/spur.py',
     keywords="shell subprocess process",
