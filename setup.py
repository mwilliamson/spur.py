#!/usr/bin/env python

import os
from distutils.core import setup

def read(fname):
    return open(os.path.join(os.path.dirname(__file__), fname)).read()

setup(
<<<<<<< HEAD
    name='spur.local',
    version='0.3.8',
    description='Run commands and manipulate files locally',
=======
    name='spur',
    version='0.3.11',
    description='Run commands and manipulate files locally or over SSH using the same interface',
>>>>>>> 57a9c7e7
    long_description=read("README.rst"),
    author='Michael Williamson',
    url='http://github.com/mwilliamson/spur.py',
    keywords="shell subprocess process",
    packages=['spur'],
    classifiers=[
        'Development Status :: 4 - Beta',
        'Intended Audience :: Developers',
        'License :: OSI Approved :: BSD License',
        'Programming Language :: Python',
        'Programming Language :: Python :: 2',
        'Programming Language :: Python :: 2.6',
        'Programming Language :: Python :: 2.7',
        'Programming Language :: Python :: 3',
        'Programming Language :: Python :: 3.2',
        'Programming Language :: Python :: 3.3',
<<<<<<< HEAD
=======
        'Programming Language :: Python :: 3.4',
        'Topic :: Internet',
>>>>>>> 57a9c7e7
    ],
)<|MERGE_RESOLUTION|>--- conflicted
+++ resolved
@@ -7,15 +7,9 @@
     return open(os.path.join(os.path.dirname(__file__), fname)).read()
 
 setup(
-<<<<<<< HEAD
     name='spur.local',
-    version='0.3.8',
+    version='0.3.11',
     description='Run commands and manipulate files locally',
-=======
-    name='spur',
-    version='0.3.11',
-    description='Run commands and manipulate files locally or over SSH using the same interface',
->>>>>>> 57a9c7e7
     long_description=read("README.rst"),
     author='Michael Williamson',
     url='http://github.com/mwilliamson/spur.py',
@@ -32,10 +26,6 @@
         'Programming Language :: Python :: 3',
         'Programming Language :: Python :: 3.2',
         'Programming Language :: Python :: 3.3',
-<<<<<<< HEAD
-=======
         'Programming Language :: Python :: 3.4',
-        'Topic :: Internet',
->>>>>>> 57a9c7e7
     ],
 )